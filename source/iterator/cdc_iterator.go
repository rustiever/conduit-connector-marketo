--- conflicted
+++ resolved
@@ -257,11 +257,7 @@
 
 // returns list of changed leads ids.
 func (c *CDCIterator) GetChangedLeadsIDs(_ context.Context, token string) ([]int, map[int]int, error) {
-<<<<<<< HEAD
-	var leadIds = make(map[int]int) // using map to avoid duplicates
-=======
 	leadIDs := make(map[int]int) // using map to avoid duplicates
->>>>>>> afec0030
 	moreResult := true
 	for moreResult {
 		response, err := c.client.GetLeadChanges(token, c.fields)
