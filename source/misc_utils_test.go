// Copyright © 2022 Meroxa, Inc.
//
// Licensed under the Apache License, Version 2.0 (the "License");
// you may not use this file except in compliance with the License.
// You may obtain a copy of the License at
//
//     http://www.apache.org/licenses/LICENSE-2.0
//
// Unless required by applicable law or agreed to in writing, software
// distributed under the License is distributed on an "AS IS" BASIS,
// WITHOUT WARRANTIES OR CONDITIONS OF ANY KIND, either express or implied.
// See the License for the specific language governing permissions and
// limitations under the License.

package source_test

import (
	"context"
	"encoding/json"
	"errors"
	"fmt"
	"os"
	"strings"
	"testing"
	"time"

	"github.com/SpeakData/minimarketo"
	sdk "github.com/conduitio/conduit-connector-sdk"
	"github.com/goombaio/namegenerator"
	"github.com/rustiever/conduit-connector-marketo/config"
	"github.com/rustiever/conduit-connector-marketo/source"
	sourceConfig "github.com/rustiever/conduit-connector-marketo/source/config"
)

// actionTypes for createOrUpdate API endpoint
const (
	CreateOnly = "createOnly"
	UpdateOnly = "updateOnly"
)

var (
	ClinetID       = os.Getenv("MARKETO_CLIENT_ID")
	ClientSecret   = os.Getenv("MARKETO_CLIENT_SECRET")
	ClientEndpoint = os.Getenv("MARKETO_CLIENT_ENDPOINT")
	Fields         = []string{"firstName", "lastName", "email", "createdAt", "updatedAt"} // fields to be returned by the API
	TestLeads      []string
)

// custom wrapper client for minimarketo client
type Client struct {
	minimarketo.Client
}

// returns new marketo client with new token.
func newClient(config minimarketo.ClientConfig) (Client, error) {
	client, err := minimarketo.NewClient(config)
	if err != nil {
		return Client{}, err
	}
	return Client{client}, nil
}

// deletes leads be ID from marketo rest api.
func (c Client) deleteLeadsByIDs(ids []string) error {
	path := fmt.Sprintf("/rest/v1/leads/delete.json?id=%s", strings.Join(ids, ","))
	response, err := c.Post(path, nil)
	if err != nil {
		return err
	}
	if !response.Success {
		return fmt.Errorf("%+v", response.Errors)
	}
	return nil
}

// creates or updates leads in marketo rest api.
func (c Client) createOrUpdateLeads(actionType string, leads []map[string]interface{}) error {
	reqBody, err := json.Marshal(map[string]interface{}{
		"action": actionType,
		"input":  leads,
	})
	if err != nil {
		return err
	}
	path := "/rest/v1/leads.json"
	response, err := c.Post(path, reqBody)
	if err != nil {
		return err
	}
	if !response.Success {
		return fmt.Errorf("%+v", response.Errors)
	}
	return nil
}

// returnss nextPageToken from marketo rest api.
func (c Client) getNextPageToken(sinceTime time.Time) (string, error) {
	formattedTime := sinceTime.UTC().Format(time.RFC3339)
	path := fmt.Sprintf("/rest/v1/activities/pagingtoken.json?sinceDatetime=%s", formattedTime)
	response, err := c.Get(path)
	if err != nil {
		return "", err
	}
	if !response.Success {
		return "", fmt.Errorf("%+v", response.Errors)
	}
	return response.NextPageToken, nil
}

// returns updated leads from marketo rest api.
func (c Client) getLeadChanges(nextPageToken string, fields []string) (*minimarketo.Response, error) {
	path := fmt.Sprintf("/rest/v1/activities/leadchanges.json?nextPageToken=%s&fields=%s", nextPageToken, strings.Join(fields, ","))
	response, err := c.Get(path)
	if err != nil {
		return nil, err
	}
	if !response.Success {
		return nil, fmt.Errorf("%+v", response.Errors)
	}
	return response, nil
}

<<<<<<< HEAD
// returns filterd leads from marketo rest api.
func (c Client) filterLeads(fileterType string, filterValues []string) (*json.RawMessage, error) {
	path := fmt.Sprintf("/rest/v1/leads.json?filterType=%s&filterValues=%s", fileterType, strings.Join(filterValues, ","))
	response, err := c.Get(path)
	if err != nil {
		return nil, err
	}
	if !response.Success {
		return nil, fmt.Errorf("%+v", response.Errors)
	}
	return &response.Result, nil
}

// returns Lead record from marketo rest api.
func (c Client) getLeadByID(id int, fields []string) (*json.RawMessage, error) {
	path := fmt.Sprintf("/rest/v1/lead/%d.json?fields=%s", id, strings.Join(fields, ","))
	response, err := c.Get(path)
	if err != nil {
		return nil, err
	}
	if !response.Success {
		return nil, fmt.Errorf("%+v", response.Errors)
	}
	return &response.Result, nil
=======
// returns Test source.
func newTestSource() *source.Source {
	return &source.Source{InitialDate: time.Now().UTC()}
>>>>>>> 94fb5449
}

// returns configs for testing.
func getConfigs() map[string]string {
	cfg := map[string]string{}
	cfg[config.ClientID] = ClinetID
	cfg[config.ClientSecret] = ClientSecret
	cfg[config.ClientEndpoint] = ClientEndpoint
	cfg[sourceConfig.ConfigKeyPollingPeriod] = "10s"
	return cfg
}

// returns new client.
func getClient() (Client, error) {
	client, err := newClient(minimarketo.ClientConfig{
		ID:       ClinetID,
		Secret:   ClientSecret,
		Endpoint: ClientEndpoint,
	})
	if err != nil {
		return Client{}, err
	}
	return client, nil
}

// asserts actual record against expected lead.
func assert(t *testing.T, actual *sdk.Record, expected map[string]interface{}) {
	var record map[string]interface{}
	err := json.Unmarshal(actual.Payload.Bytes(), &record)
	if err != nil {
		t.Errorf("expected no error, got %v", err)
	}
	if expected["firstName"] != record["firstName"] {
		t.Errorf("expected firstName %v, got %v", expected["firstName"], record["firstName"])
	}
	if expected["lastName"] != record["lastName"] {
		t.Errorf("expected lastName %v, got %v", expected["lastName"], record["lastName"])
	}
	if expected["email"] != record["email"] {
		t.Errorf("expected email %v, got %v", expected["email"], record["email"])
	}
}

// generates a n number of leads and adds them to the database, also returns leads.
func addLeads(client Client, count int) ([]map[string]interface{}, error) {
	startTime := time.Now().UTC()
	seed := time.Now().UTC().UnixNano()
	nameGenerator := namegenerator.NewNameGenerator(seed)
	var leads []map[string]interface{}
	for i := 0; i < count; i++ {
		firstname := nameGenerator.Generate()
		leads = append(leads, map[string]interface{}{
			"firstName": firstname,
			"lastName":  nameGenerator.Generate(),
			"email":     firstname + "@meroxa.com",
		})
	}
	err := client.createOrUpdateLeads(CreateOnly, leads)
	if err != nil {
		return nil, err
	}
	err = updateTestLeadsSlice(client, startTime)
	if err != nil {
		return nil, fmt.Errorf("error updating test leads slice: %v", err)
	}
	return leads, nil
}

func updateTestLeadsSlice(client Client, startTime time.Time) error {
	token, err := client.getNextPageToken(startTime)
	if err != nil {
		return err
	}
	res, err := client.getLeadChanges(token, Fields)
	if err != nil {
		return err
	}
	if len(res.Result) == 0 {
		return nil
	}
	leadResult := []map[string]interface{}{}
	err = json.Unmarshal(res.Result, &leadResult)
	if err != nil {
		return err
	}
	for _, lead := range leadResult {
		TestLeads = append(TestLeads, fmt.Sprint(lead["leadId"].(float64)))
	}
	return nil
}

// updates the leads for given LeadID
func updateLeads(client Client, emailID string) (map[string]interface{}, error) {
	seed := time.Now().UTC().UnixNano()
	nameGenerator := namegenerator.NewNameGenerator(seed)
	leads := map[string]interface{}{
		"lastName": nameGenerator.Generate(),
		"email":    emailID,
	}
	err := client.createOrUpdateLeads(UpdateOnly, []map[string]interface{}{leads})
	if err != nil {
		return nil, err
	}
	return leads, nil
}

// gets next record from the source
func nextRecord(ctx context.Context, src *source.Source, t *testing.T) (rec sdk.Record) {
	var err error
	for {
		rec, err = src.Read(ctx)
		if errors.Is(err, sdk.ErrBackoffRetry) {
			continue
		}
		if err != nil {
			t.Errorf("expected no error, got %v", err)
		}
		break
	}
	return
}

// deletes all test leads from marketo API
func cleanUp(client Client) error {
	if len(TestLeads) == 0 {
		return nil
	}
	err := client.deleteLeadsByIDs(TestLeads)
	if err != nil {
		return err
	}
	return nil
}

// configures the source with the given configs and establishes a connection to Marketo
func configAndOpen(ctx context.Context, s *source.Source, pos sdk.Position) error {
	err := s.Configure(ctx, getConfigs())
	if err != nil {
		return err
	}
	err = s.Open(ctx, pos)
	if err != nil {
		return err
	}
	return nil
}<|MERGE_RESOLUTION|>--- conflicted
+++ resolved
@@ -120,7 +120,6 @@
 	return response, nil
 }
 
-<<<<<<< HEAD
 // returns filterd leads from marketo rest api.
 func (c Client) filterLeads(fileterType string, filterValues []string) (*json.RawMessage, error) {
 	path := fmt.Sprintf("/rest/v1/leads.json?filterType=%s&filterValues=%s", fileterType, strings.Join(filterValues, ","))
@@ -145,11 +144,11 @@
 		return nil, fmt.Errorf("%+v", response.Errors)
 	}
 	return &response.Result, nil
-=======
+}
+
 // returns Test source.
 func newTestSource() *source.Source {
 	return &source.Source{InitialDate: time.Now().UTC()}
->>>>>>> 94fb5449
 }
 
 // returns configs for testing.
